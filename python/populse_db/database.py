import ast
import copy
import hashlib
import os
import re
import types
from datetime import date, time, datetime

import dateutil.parser
import six
from sqlalchemy import (create_engine, Column, MetaData, event, Table, sql,
                        String, Integer, Float, Boolean, Date, DateTime, Time, Enum)
from sqlalchemy.engine import Engine
from sqlalchemy.ext.automap import automap_base
from sqlalchemy.orm import sessionmaker, scoped_session, mapper
from sqlalchemy.schema import CreateTable, DropTable

import populse_db

# Field types
FIELD_TYPE_STRING = "string"
FIELD_TYPE_INTEGER = "int"
FIELD_TYPE_FLOAT = "float"
FIELD_TYPE_BOOLEAN = "boolean"
FIELD_TYPE_DATE = "date"
FIELD_TYPE_DATETIME = "datetime"
FIELD_TYPE_TIME = "time"
FIELD_TYPE_LIST_STRING = "list_string"
FIELD_TYPE_LIST_INTEGER = "list_int"
FIELD_TYPE_LIST_FLOAT = "list_float"
FIELD_TYPE_LIST_BOOLEAN = "list_boolean"
FIELD_TYPE_LIST_DATE = "list_date"
FIELD_TYPE_LIST_DATETIME = "list_datetime"
FIELD_TYPE_LIST_TIME = "list_time"

LIST_TYPES = [FIELD_TYPE_LIST_STRING, FIELD_TYPE_LIST_INTEGER, FIELD_TYPE_LIST_FLOAT,
              FIELD_TYPE_LIST_BOOLEAN, FIELD_TYPE_LIST_DATE, FIELD_TYPE_LIST_DATETIME, FIELD_TYPE_LIST_TIME]
SIMPLE_TYPES = [FIELD_TYPE_STRING, FIELD_TYPE_INTEGER, FIELD_TYPE_FLOAT,
                FIELD_TYPE_BOOLEAN, FIELD_TYPE_DATE, FIELD_TYPE_DATETIME, FIELD_TYPE_TIME]
ALL_TYPES = [FIELD_TYPE_LIST_STRING, FIELD_TYPE_LIST_INTEGER, FIELD_TYPE_LIST_FLOAT, FIELD_TYPE_LIST_BOOLEAN, FIELD_TYPE_LIST_DATE, FIELD_TYPE_LIST_DATETIME,
             FIELD_TYPE_LIST_TIME, FIELD_TYPE_STRING, FIELD_TYPE_INTEGER, FIELD_TYPE_FLOAT, FIELD_TYPE_BOOLEAN, FIELD_TYPE_DATE, FIELD_TYPE_DATETIME, FIELD_TYPE_TIME]

TYPE_TO_COLUMN = {}
TYPE_TO_COLUMN[FIELD_TYPE_INTEGER] = Integer
TYPE_TO_COLUMN[FIELD_TYPE_LIST_INTEGER] = Integer
TYPE_TO_COLUMN[FIELD_TYPE_FLOAT] = Float
TYPE_TO_COLUMN[FIELD_TYPE_LIST_FLOAT] = Float
TYPE_TO_COLUMN[FIELD_TYPE_BOOLEAN] = Boolean
TYPE_TO_COLUMN[FIELD_TYPE_LIST_BOOLEAN] = Boolean
TYPE_TO_COLUMN[FIELD_TYPE_DATE] = Date
TYPE_TO_COLUMN[FIELD_TYPE_LIST_DATE] = Date
TYPE_TO_COLUMN[FIELD_TYPE_DATETIME] = DateTime
TYPE_TO_COLUMN[FIELD_TYPE_LIST_DATETIME] = DateTime
TYPE_TO_COLUMN[FIELD_TYPE_TIME] = Time
TYPE_TO_COLUMN[FIELD_TYPE_LIST_TIME] = Time
TYPE_TO_COLUMN[FIELD_TYPE_STRING] = String
TYPE_TO_COLUMN[FIELD_TYPE_LIST_STRING] = String

# Tables names
FIELD_TABLE = "field"
COLLECTION_TABLE = "collection"

@event.listens_for(Engine, "connect")
def set_sqlite_pragma(dbapi_connection, connection_record):
    """
    Manages the pragmas during the database opening
    :param dbapi_connection:
    :param connection_record:
    """
    dbapi_connection.execute('pragma case_sensitive_like=ON')
    dbapi_connection.execute('pragma foreign_keys=ON')


class Database:

    """
    Database API

    attributes:
        - string_engine: string engine of the database
        - table_classes: list of table classes, generated automatically
        - base: database base
        - engine: database engine
        - metadata: database metadata
        - session_maker: session manager
        - unsaved_modifications: bool to know if there are unsaved
          modifications in the database
        - documents: document rows
        - fields: fields rows
        - names: fields column names
        - collections: collections rows

    methods:
        - fill_caches: fill the caches at database opening
        - refresh_cache_documents: refreshes the cache of documents after adding/removing fields
        - add_collection: adds a collection
        - remove_collection: removes a collection
        - get_collection: gives the collection row
        - add_field: adds a field
        - add_fields: adds a list of fields
        - field_type_to_column_type: gives the column type corresponding
          to a field type
        - field_name_to_column_name: gives the column name corresponding
          to the field name
        - remove_field: removes a field
        - get_field: Gives all fields rows
        - get_fields_names: gives all fields names
        - get_documents: gives all document rows
        - get_documents_names: gives all document names
        - get_value: gives the value of <document, field>
        - set_value: sets the value of <document, field>
        - remove_value: removes the value of <document, field>
        - check_type_value: checks the type of a value
        - add_value: adds a value to <document, field>
        - get_document: gives the document row given a document name
        - get_documents: gives all document rows
        - get_documents_names: gives all document names
        - add_document: adds a document
        - remove_document: removes a document
        - get_documents_matching_constraints: gives the documents matching the
          constraints given in parameter
        - get_documents_matching_search: gives the documents matching the
          search
        - get_documents_matching_advanced_search: gives the documents matching
          the advanced search
        - get_documents_matching_field_value_couples: gives the documents
          containing all <field, value> given in parameter
        - save_modifications: saves the pending modifications
        - unsave_modifications: unsaves the pending modifications
        - has_unsaved_modifications: to know if there are unsaved
          modifications
        - update_table_classes: redefines the model after schema update
    """

    # Some types (e.g. time, date and datetime) cannot be
    # serialized/deserialized into string with repr/ast.literal_eval.
    # This is a problem for storing the corresponding list_columns in
    # database. For the list types with this problem, we record in the
    # following dictionaries the functions that must be used to serialize
    # (in _list_item_to_string) and deserialize (in _string_to_list_item)
    # the list items.
    _list_item_to_string = {
        FIELD_TYPE_LIST_DATE: lambda x: x.isoformat(),
        FIELD_TYPE_LIST_DATETIME: lambda x: x.isoformat(),
        FIELD_TYPE_LIST_TIME: lambda x: x.isoformat()
    }

    _string_to_list_item = {
        FIELD_TYPE_LIST_DATE: lambda x: dateutil.parser.parse(x).date(),
        FIELD_TYPE_LIST_DATETIME: lambda x: dateutil.parser.parse(x),
        FIELD_TYPE_LIST_TIME: lambda x: dateutil.parser.parse(x).time(),
    }
    
    def __init__(self, string_engine, caches=False, list_tables=False,
                 query_type='mixed'):
        """
        Creates an API of the database instance
        :param string_engine: string engine of the database file, can be already existing, or not
        :param caches: to know if the caches must be used, False by default
        :param list_tables: to know if tables must be used for list types
        :param query_type: default value for filtering query type
        """

        self.__string_engine = string_engine
        self.__caches = caches
        self.list_tables = list_tables
        self.query_type = query_type
        
        # SQLite database: we create it if it does not exist
        if string_engine.startswith('sqlite'):
            self.__db_file = re.sub("sqlite.*:///", "", string_engine)
            if not os.path.exists(self.__db_file):
                parent_dir = os.path.dirname(self.__db_file)
                if not os.path.exists(parent_dir):
                    os.makedirs(os.path.dirname(self.__db_file))
                self.create_empty_schema(self.__string_engine)

        # Database opened
        self.__engine = create_engine(self.__string_engine)
        self.metadata = MetaData()
        self.metadata.reflect(self.__engine)

        self.__update_table_classes()

        # Database schema checked
        if (COLLECTION_TABLE not in self.table_classes.keys() or
                FIELD_TABLE not in self.table_classes.keys()):
            raise ValueError(
                'The database schema is not coherent with the API')

        self.session = scoped_session(sessionmaker(
            bind=self.__engine, autocommit=False, autoflush=False))

        self.unsaved_modifications = False

        if self.__caches:
            self.__fill_caches()

    def create_empty_schema(self, string_engine):
        """
        Creates the database file with an empty schema
        :param string_engine: Path of the new database file
        """

        engine = create_engine(string_engine)
        metadata = MetaData()

        Table(FIELD_TABLE, metadata,
              Column("name", String, primary_key=True),
              Column("collection", String, primary_key=True),
              Column(
                  "type", Enum(FIELD_TYPE_STRING, FIELD_TYPE_INTEGER, FIELD_TYPE_FLOAT, FIELD_TYPE_BOOLEAN,
                               FIELD_TYPE_DATE, FIELD_TYPE_DATETIME, FIELD_TYPE_TIME,
                               FIELD_TYPE_LIST_STRING, FIELD_TYPE_LIST_INTEGER,
                               FIELD_TYPE_LIST_FLOAT, FIELD_TYPE_LIST_BOOLEAN, FIELD_TYPE_LIST_DATE,
                               FIELD_TYPE_LIST_DATETIME, FIELD_TYPE_LIST_TIME),
                  nullable=False),
              Column("description", String, nullable=True))

        Table(COLLECTION_TABLE, metadata,
              Column("name", String, primary_key=True),
              Column("primary_key", String, nullable=False))

        metadata.create_all(engine)

    """ CACHES """

    def __fill_caches(self):
        """
        Fills the caches at database opening
        """

        self.__documents = {}
        self.__fields = {}
        self.__names = {}
        self.__collections = {}

        # Collections
        collections_rows = self.session.query(self.table_classes[COLLECTION_TABLE]).all()
        for collection_row in collections_rows:
            self.__collections[collection_row.name] = collection_row

        # Fields
        for collection in self.__collections:
            fields_rows = self.session.query(self.table_classes[FIELD_TABLE]).filter(self.table_classes[FIELD_TABLE].collection == collection).all()
            self.__fields[collection] = {}
            for field_row in fields_rows:
                self.__fields[collection][field_row.name] = field_row

        # Documents
        for collection in self.__collections:
            documents_rows = self.session.query(self.table_classes[collection]).all()
            self.__documents[collection] = {}
            for document_row in documents_rows:
                self.__documents[collection][getattr(document_row, self.__collections[collection].primary_key)] = FieldRow(self, collection, document_row)

        # Names
        for collection in self.__collections:
            self.__names[collection] = {}
            for field in self.__fields[collection]:
                if field == self.__collections[collection].primary_key:
                    self.__names[collection][field] = field
                else:
                    self.__names[collection][field] = hashlib.md5(field.encode('utf-8')).hexdigest()

    def __refresh_cache_documents(self, collection):
        """
        Refreshes the document cache after field added/removed
        :param collection: collection to refresh
        """

        self.__documents[collection].clear()
        documents_rows = self.session.query(self.table_classes[collection]).all()
        self.__documents[collection] = {}
        for document_row in documents_rows:
            self.__documents[collection][getattr(document_row, self.__collections[collection].primary_key)] = FieldRow(self, collection, document_row)

    """ COLLECTIONS """

    def add_collection(self, name, primary_key="name"):
        """
        Adds a collection
        :param name: New collection name => "name" by default
        :param primary_key: New collection primary_key column
        """

        # Checks
        collection_row = self.get_collection(name)
        if collection_row is not None or name in self.table_classes:
            raise ValueError("A collection/table with the name " +
                             str(name) + " already exists")
        if not isinstance(name, str):
            raise ValueError("The collection name must be of type " + str(str) + ", but collection name of type " + str(type(name)) + " given")
        if not isinstance(primary_key, str):
            raise ValueError("The collection primary_key must be of type " + str(str) + ", but collection primary_key of type " + str(type(primary_key)) + " given")

        # Adding the collection row
        collection_row = self.table_classes[COLLECTION_TABLE](name=name, primary_key=primary_key)
        self.session.add(collection_row)

        # Creating the collection document table
        collection_table = Table(name, self.metadata, Column(primary_key, String, primary_key=True))
        collection_query = CreateTable(collection_table)
        self.session.execute(collection_query)

        # Creating the class associated
        collection_dict = {'__tablename__': name, '__table__': collection_table}
        collection_class = type(name, (self.base,), collection_dict)
        mapper(collection_class, collection_table)
        self.table_classes[name] = collection_class

        # Adding the primary_key of the collection as field
        primary_key_field = self.table_classes[FIELD_TABLE](name=primary_key, collection=name,
                                             type=FIELD_TYPE_STRING, description="Primary_key of the document collection " + name)
        self.session.add(primary_key_field)

        if self.__caches:
            self.__documents[name] = {}
            self.__fields[name] = {}
            self.__fields[name][primary_key] = primary_key_field
            self.__names[name] = {}
            self.__names[name][primary_key] = primary_key
            self.__collections[name] = collection_row

        self.session.flush()

    def remove_collection(self, name):
        """
        Removes a collection
        :param name: collection to remove
        """

        collection_row = self.get_collection(name)
        if collection_row is None:
            raise ValueError("The collection " + str(name) + " does not exist")

        # Removing the collection row
        self.session.query(self.table_classes[COLLECTION_TABLE]).filter(self.table_classes[COLLECTION_TABLE].name == name).delete()
        self.session.query(self.table_classes[FIELD_TABLE]).filter(self.table_classes[FIELD_TABLE].collection == name).delete()

        # Removing the collection document table + metadata associated
        collection_query = DropTable(self.table_classes[name].__table__)
        self.session.execute(collection_query)
        self.metadata.remove(self.table_classes[name].__table__)

        # Removing the class associated
        self.table_classes.pop(name, None)

        if self.__caches:
            self.__documents.pop(name, None)
            self.__fields.pop(name, None)
            self.__names.pop(name, None)
            self.__collections.pop(name, None)

        self.session.flush()

        # Base updated to remove the document table of the collection
        self.__update_table_classes()

    def get_collection(self, name):
        """
        Returns the collection row of the collection
        :param name: collection name
        :return: The collection row if it exists, None otherwise
        """

        if self.__caches:
            try:
                return self.__collections[name]
            except KeyError:
                return None
        else:
            collection_row = self.session.query(self.table_classes[COLLECTION_TABLE]).filter(self.table_classes[COLLECTION_TABLE].name == name).first()
            return collection_row

    """ FIELDS """

    def add_fields(self, fields):
        """
        Adds the list of fields
        :param fields: list of fields (collection, name, type, description)
        """

        collections = []

        for field in fields:

            # Adding each field
            self.add_field(field[0], field[1], field[2], field[3], False)
            if field[0] not in collections:
                collections.append(field[0])

        # Updating the table classes
        self.session.flush()

        # Classes reloaded in order to add the new column attribute
        self.__update_table_classes()

        if self.__caches:
            for collection in collections:
                self.__refresh_cache_documents(collection)

    def add_field(self, collection, name, field_type, description=None, flush=True):
        """
        Adds a field to the database, if it does not already exist
        :param collection: field collection (str)
        :param name: field name (str)
        :param field_type: field type (string, int, float, boolean, date, datetime,
                     time, list_string, list_int, list_float, list_boolean, list_date,
                     list_datetime, or list_time)
        :param description: field description (str or None) => None by default
        :param flush: bool to know if the table classes must be updated (put False if in the middle of filling fields) => True by default
        """

        # Checks
        collection_row = self.get_collection(collection)
        if collection_row is None:
            raise ValueError("The collection " +
                             str(collection) + " does not exist")
        field_row = self.get_field(collection, name)
        if field_row is not None:
            raise ValueError("A field with the name " +
                             str(name) + " already exists in the collection " + collection)
        if not isinstance(name, str):
            raise ValueError("The field name must be of type " + str(str) +
                             ", but field name of type " + str(type(name)) + " given")
        if not field_type in ALL_TYPES:
            raise ValueError("The field type must be in " + str(ALL_TYPES) + ", but " + str(
                field_type) + " given")
        if not isinstance(description, str) and description is not None:
            raise ValueError(
                "The field description must be of type " + str(str) + " or None, but field description of type " + str(
                    type(description)) + " given")

        # Adding the field in the field table
        field_row = self.table_classes[FIELD_TABLE](name=name, collection=collection, type=field_type, description=description)

        if self.__caches:
            self.__fields[collection][name] = field_row
            self.__names[collection][name] = hashlib.md5(name.encode('utf-8')).hexdigest()

        self.session.add(field_row)

        # Fields creation
        if field_type in LIST_TYPES:
            if self.list_tables:
                table = 'list_%s_%s' % (collection, self.field_name_to_column_name(collection, name))
                list_table = Table(table, self.metadata, Column('document_id', String, primary_key=True), Column('i', Integer, primary_key=True), Column('value', TYPE_TO_COLUMN[field_type[5:]]))
                list_query = CreateTable(list_table)
                self.session.execute(list_query)

                # Creating the class associated
                collection_dict = {'__tablename__': table, '__table__': list_table}
                collection_class = type(table, (self.base,), collection_dict)
                mapper(collection_class, list_table)
                self.table_classes[table] = collection_class

                #sql = sql_text('CREATE TABLE %s (document_id VARCHAR, value %s)' % (table, str(self.field_type_to_column_type(field_type[5:])())))
                #self.session.execute(sql)
                #sql = sql_text('CREATE INDEX {0}_index ON {0} (document_id)'.format(table))
                #self.session.execute(sql)
            # String columns if it list type, as the str representation of the lists will be stored
            field_type = String
        else:
            field_type = self.field_type_to_column_type(field_type)

        column = Column(self.field_name_to_column_name(collection, name), field_type)
        column_str_type = column.type.compile(self.__engine.dialect)
        column_name = column.compile(dialect=self.__engine.dialect)

        # Column created in document table, and in initial table if initial values are used

        document_query = str('ALTER TABLE %s ADD COLUMN %s %s' %
                         (collection, column_name, column_str_type))
        self.session.execute(document_query)
        self.table_classes[collection].__table__.append_column(column)

        # Redefinition of the table classes
        if flush:
            self.session.flush()

            # Classes reloaded in order to add the new column attribute
            self.__update_table_classes()

            if self.__caches:
                self.__refresh_cache_documents(collection)

        self.unsaved_modifications = True

    @staticmethod
    def field_type_to_column_type(field_type):
        """
        Gives the sqlalchemy column type corresponding to the field type
        :param field_type: column type
        :return: The sql column type given the field type
        """

        return TYPE_TO_COLUMN[field_type]

    def field_name_to_column_name(self, collection, field):
        """
        Transforms the field name into a valid and unique column name, by hashing it
        :param collection: field collection (str)
        :param field: field name (str)
        :return: Valid and unique (hashed) column name
        """

        if self.__caches:
            return self.__names[collection][field]
        else:
            primary_key = self.get_collection(collection).primary_key
            if field == primary_key:
                return field
            else:
                field_name = hashlib.md5(field.encode('utf-8')).hexdigest()
                return field_name

    def remove_field(self, collection, field):
        """
        Removes a field in the collection
        :param collection: field collection
        :param field: field name (str), or list of fields (str)
        """

        collection_row = self.get_collection(collection)
        if collection_row is None:
            raise ValueError("The collection " +
                             str(collection) + " does not exist")
        if isinstance(field, list):
            for field_elem in field:
                field_row = self.get_field(collection, field_elem)
                if field_row is None:
                    raise ValueError("The field with the name " +
                                     str(field_elem) + " does not exist in the collection " + str(collection))
        else:
            field_row = self.get_field(collection, field)
            if field_row is None:
                raise ValueError("The field with the name " +
                                 str(field) + " does not exist in the collection " + str(collection))

        field_names = []
        if isinstance(field, list):
            for field_elem in field:
                field_names.append(self.field_name_to_column_name(collection, field_elem))
        else:
            field_names.append(self.field_name_to_column_name(collection, field))

        # Field removed from document table
        old_document_table = Table(collection, self.metadata)
        select = sql.select(
            [c for c in old_document_table.c if c.name not in str(field_names)])

        remaining_columns = [copy.copy(c) for c in old_document_table.columns
                             if c.name not in str(field_names)]

        document_backup_table = Table(collection + "_backup", self.metadata)

        for column in old_document_table.columns:
            if column.name not in str(field_names):
                document_backup_table.append_column(column.copy())

        self.session.execute(CreateTable(document_backup_table))

        insert = sql.insert(document_backup_table).from_select(
            [c.name for c in remaining_columns], select)
        self.session.execute(insert)

        self.metadata.remove(old_document_table)
        self.session.execute(DropTable(old_document_table))

        new_document_table = Table(collection, self.metadata)
        for column in document_backup_table.columns:
            new_document_table.append_column(column.copy())

        self.session.execute(CreateTable(new_document_table))

        select = sql.select(
            [c for c in document_backup_table.c if c.name not in str(field_names)])
        insert = sql.insert(new_document_table).from_select(
            [c.name for c in remaining_columns], select)
        self.session.execute(insert)

        self.metadata.remove(document_backup_table)
        self.session.execute(DropTable(document_backup_table))

        if self.list_tables:
            if isinstance(field, list):
                for field_elem in field:
                    if self.get_field(collection, field_elem).type in LIST_TYPES:
                        table = 'list_%s_%s' % (collection, self.field_name_to_column_name(collection, field_elem))
                        collection_query = DropTable(self.table_classes[table].__table__)
                        self.session.execute(collection_query)
                        self.metadata.remove(self.table_classes[table].__table__)

            else:
                if self.get_field(collection, field).type in LIST_TYPES:
                    table = 'list_%s_%s' % (collection, self.field_name_to_column_name(collection, field))
                    collection_query = DropTable(self.table_classes[table].__table__)
                    self.session.execute(collection_query)
                    self.metadata.remove(self.table_classes[table].__table__)

        self.session.delete(field_row)

        self.session.flush()

        # Classes reloaded in order to remove the columns attributes
        self.__update_table_classes()

        if self.__caches:
            self.__refresh_cache_documents(collection)
            if isinstance(field, list):
                for field_elem in field:
                    self.__fields[collection].pop(field_elem, None)
                    self.__names[collection].pop(field_elem, None)
            else:
                self.__fields[collection].pop(field, None)
                self.__names[collection].pop(field, None)

        self.unsaved_modifications = True

    def get_field(self, collection, name):
        """
        Gives the column row given a column name and a collection
        :param collection: document collection
        :param name: column name
        :return: The column row if the column exists, None otherwise
        """

        if self.__caches:
            try:
                return self.__fields[collection][name]
            except KeyError:
                return None
        else:
            field_row = self.session.query(self.table_classes[FIELD_TABLE]).filter(self.table_classes[FIELD_TABLE].name == name).filter(self.table_classes[FIELD_TABLE].collection == collection).first()
            return field_row

    def get_fields_names(self, collection):
        """
        Gives the list of fields, given a collection
        :param collection: fields collection
        :return: List of fields names of the collection
        """

        fields = self.session.query(self.table_classes[FIELD_TABLE].name).filter(
            self.table_classes[FIELD_TABLE].collection == collection).all()

        fields_names = [field.name for field in fields]

        return fields_names

    def get_fields(self, collection):
        """
        Gives the list of fields rows, given a collection
        :param collection: fields collection
        :return: List of fields rows of the colletion
        """

        fields = self.session.query(self.table_classes[FIELD_TABLE]).filter(
            self.table_classes[FIELD_TABLE].collection == collection).all()
        return fields

    """ VALUES """

    def get_value(self, collection, document, field):
        """
        Gives the current value of <document, field> in the collection
        :param collection: Document collection (str)
        :param document: Document name (str)
        :param field: Field name (str)
        :return: The current value of <document, field> in the collection if it exists, None otherwise
        """

        collection_row = self.get_collection(collection)
        if collection_row is None:
            return None
        field_row = self.get_field(collection, field)
        if field_row is None:
            return None
        document_row = self.get_document(collection, document)
        if document_row is None:
            return None

        return FieldRow(self, collection, document_row)[field]

    def set_value(self, collection, document, field, new_value, flush=False):
        """
        Sets the value associated to <document, column>
        :param collection: document collection (str)
        :param document: document name (str)
        :param field: Field name (str)
        :param new_value: new value
        :param flush: bool to know if flush to do
        """

        collection_row = self.get_collection(collection)
        if collection_row is None:
            raise ValueError("The collection " + str(collection) + " does not exist")
        field_row = self.get_field(collection, field)
        if field_row is None:
            raise ValueError("The field with the name " +
                             str(field) + " does not exist in the collection " + str(collection))
        document_row = self.get_document(collection, document)
        if document_row is None:
            raise ValueError("The document with the name " +
                             str(document) + " does not exist in the collection " + str(collection))
        if not self.check_type_value(new_value, field_row.type):
            raise ValueError("The value " + str(new_value) + " is invalid for the type " + field_row.type)

<<<<<<< HEAD
        new_value = self.python_to_column(field_row.type, new_value)

        if field != collection_row.primary_key:
            setattr(document_row.row, self.field_name_to_column_name(collection, field), new_value)
        else:
            raise ValueError("Impossible to set the primary_key value of a document")

=======
        column_name = self.field_name_to_column_name(collection, field)
        new_column = self.python_to_column(field_row.type, new_value)
        setattr(document_row.row, column_name, new_column)
        
        if self.list_tables and isinstance(new_value, list):
            primary_key = self.get_collection(collection).primary_key
            document_id = document_row[primary_key]            
            table_name = 'list_%s_%s' % (collection, column_name)
            
            table = self.metadata.tables[table_name]
            sql = table.delete(table.c.document_id == document_id)
            self.session.execute(sql)
            
            sql = table.insert()
            sql_params = []
            cvalues = [self.python_to_column(field_row.type[5:], i) for i in new_value]
            index = 0
            for i in cvalues:
                sql_params.append({'document_id': document_id, 'i': index, 'value': i})
                index += 1
            if sql_params:
                self.session.execute(sql, params=sql_params)
    
>>>>>>> 6291f062
        if flush:
            self.session.flush()

        self.unsaved_modifications = True

    def remove_value(self, collection, document, field, flush=True):
        """
        Removes the value associated to <document, field> in the collection
        :param collection: document collection (str)
        :param document: document name (str)
        :param field: Field name (str)
        :param flush: To know if flush to do (put False in the middle of removing values) => True by default
        """

        collection_row = self.get_collection(collection)
        if collection_row is None:
            raise ValueError("The collection " + str(collection) + " does not exist")
        field_row = self.get_field(collection, field)
        if field_row is None:
            raise ValueError("The field with the name " +
                             str(field) + " does not exist in the collection " + str(collection))
        document_row = self.get_document(collection, document)
        if document_row is None:
            raise ValueError("The document with the name " +
                             str(document) + " does not exist in the collection " + str(collection))

        sql_column_name = self.field_name_to_column_name(collection, field)
        old_value = getattr(document_row.row, sql_column_name)
        setattr(document_row.row, sql_column_name, None)
        
        if self.list_tables and field_row.type.startswith('list_'):
            primary_key = self.get_collection(collection).primary_key
            document_id = document_row[primary_key]
            table_name = 'list_%s_%s' % (collection, sql_column_name)
            table = self.metadata.tables[table_name]
            sql = table.delete(table.c.document_id == document_id)
            self.session.execute(sql)

        if flush:
            self.session.flush()
        self.unsaved_modifications = True

    def check_type_value(self, value, valid_type):
        """
        Checks the type of the value
        :param value: value
        :param type: type that the value is supposed to have
        :return: True if the value is valid, False otherwise
        """

        value_type = type(value)
        if valid_type is None:
            return False
        if value is None:
            return True
        if valid_type == FIELD_TYPE_INTEGER and value_type == int:
            return True
        if valid_type == FIELD_TYPE_FLOAT and value_type == int:
            return True
        if valid_type == FIELD_TYPE_FLOAT and value_type == float:
            return True
        if valid_type == FIELD_TYPE_BOOLEAN and value_type == bool:
            return True
        if valid_type == FIELD_TYPE_STRING and value_type == str:
            return True
        if valid_type == FIELD_TYPE_DATETIME and value_type == datetime:
            return True
        if valid_type == FIELD_TYPE_TIME and value_type == time:
            return True
        if valid_type == FIELD_TYPE_DATE and value_type == date:
            return True
        if (valid_type in LIST_TYPES
                and value_type == list):
            for value_element in value:
                if not self.check_type_value(value_element, valid_type.replace("list_", "")):
                    return False
            return True
        return False

    def new_value(self, collection, document, field, value, checks=True):
        """
        Adds a value for <document, field>
        :param collection: document collection
        :param document: document name
        :param field: Field name
        :param current_value: current value
        :param initial_value: initial value (initial values must be activated)
        :param checks: bool to know if flush to do and value check (Put False in the middle of adding values, during import)
        """

        collection_row = self.get_collection(collection)
        field_row = self.get_field(collection, field)
        document_row = self.get_document(collection, document)

        if checks:
            if collection_row is None:
                raise ValueError("The collection " + str(collection) + " does not exist")
            if field_row is None:
                raise ValueError("The field with the name " +
                                 str(field) + " does not exist in the collection " + str(collection))
            if document_row is None:
                raise ValueError("The document with the name " +
                                 str(document) + " does not exist in the collection " + str(collection))
            if not self.check_type_value(value, field_row.type):
                raise ValueError("The value " +
                                 str(value) + " is invalid for the type " + field_row.type)

        field_name = self.field_name_to_column_name(collection, field)
        database_value = getattr(
            document_row, field_name)

        # We add the value only if it does not already exist
        if database_value is None:
            if value is not None:
                current_value = self.python_to_column(
                    field_row.type, value)
                setattr(
                    document_row.row, field_name,
                    current_value)
                if self.list_tables and isinstance(value, list):
                    primary_key = self.get_collection(collection).primary_key
                    document_id = document_row[primary_key]
                    table = 'list_%s_%s' % (collection, field_name)
                    sql = self.metadata.tables[table].insert()
                    sql_params = []
                    cvalues = [self.python_to_column(field_row.type[5:], i) for i in value]
                    index = 0
                    for i in cvalues:
                        sql_params.append({'document_id': document_id, 'i': index, 'value': i})
                        index += 1
                    if sql_params:
                        self.session.execute(sql, params=sql_params)

            if checks:
                self.session.flush()
            self.unsaved_modifications = True

        else:
            raise ValueError("The tuple <" + str(field) + ", " +
                             str(document) + "> already has a value in the collection " + str(collection))

    """ DOCUMENTS """

    def get_document(self, collection, document):
        """
        Gives the document row of a document, given a collection
        :param collection: document collection
        :param document: document name
        :return The document row if the document exists, None otherwise
        """

        collection_row = self.get_collection(collection)
        if collection_row is None:
            return None
        if self.__caches:
            try:
                return self.__documents[collection][document]
            except KeyError:
                return None
        else:
            primary_key = collection_row.primary_key
            document_row = self.session.query(self.table_classes[collection]).filter(
                getattr(self.table_classes[collection], primary_key) == document).first()
            if document_row is not None:
                document_row = FieldRow(self, collection, document_row)
            return document_row

    def get_documents_names(self, collection):
        """
        Gives the list of document names, given a collection
        :param collection: documents collection
        :return: list of document names of the collection
        """

        collection_row = self.get_collection(collection)
        if collection_row is None:
            return []
        else:
            documents = self.session.query(getattr(self.table_classes[collection], collection_row.primary_key)).all()
            documents_list = [getattr(document, collection_row.primary_key) for document in documents]
            return documents_list

    def get_documents(self, collection):
        """
        Gives the list of document rows, given a collection
        :param collection: documents collection
        :return: list of document rows of the collection
        """

        collection_row = self.get_collection(collection)
        if collection_row is None:
            return []
        else:
            documents = self.session.query(self.table_classes[collection]).all()
            documents_list = [FieldRow(self, collection, document) for document in documents]
            return documents_list

    def remove_document(self, collection, document):
        """
        Removes a document in the collection
        :param collection: document collection (str)
        :param document: document name (str)
        """

        collection_row = self.get_collection(collection)
        if collection_row is None:
            raise ValueError("The collection " + str(collection) + " does not exist")
        document_row = self.get_document(collection, document)
        if document_row is None:
            raise ValueError("The document with the name " +
                             str(document) + " does not exist in the collection " + str(collection))
        primary_key = collection_row.primary_key

        self.session.query(self.table_classes[collection]).filter(
                getattr(self.table_classes[collection], primary_key) == document).delete()

        if self.__caches:
            self.__documents[collection].pop(document, None)

        self.session.flush()
        self.unsaved_modifications = True

    def add_document(self, collection, document, checks=True):
        """
        Adds a document to a collection
        :param collection: document collection (str)
        :param document: dictionary of document values (dict), or document primary_key (str)
        :param checks: checks if the document already exists and flushes, put False in the middle of filling the table => True by default
        """

        if checks:
            collection_row = self.get_collection(collection)
            if collection_row is None:
                raise ValueError("The collection " +
                                 str(collection) + " does not exist")
            primary_key = self.get_collection(collection).primary_key
            if not isinstance(document, dict) and not isinstance(document, str):
                raise ValueError(
                    "The document must be of type " + str(dict) + " or " + str(str) + ", but document of type " + str(
                        type(document)) + " given")
            if isinstance(document, dict) and primary_key not in document:
                raise ValueError("The primary_key " + primary_key + " of the collection " + str(collection) + " is missing from the document dictionary")
            if isinstance(document, dict):
                document_row = self.get_document(collection, document[primary_key])
            else:
                document_row = self.get_document(collection, document)
            if document_row is not None:
                raise ValueError("A document with the name " +
                                 str(document) + " already exists in the collection " + str(collection))
        else:
            primary_key = self.get_collection(collection).primary_key

        if not isinstance(document, dict):
            document = {primary_key: document}

        document_id = document[primary_key]
        column_values = {primary_key: document_id}
        lists = []
        for k, v in document.items():
            column_name = self.field_name_to_column_name(collection, k)
            field_type = self.get_field(collection, k).type
            column_value = self.python_to_column(field_type, v)
            column_values[column_name] = column_value
            if self.list_tables and isinstance(v, list):
                table = 'list_%s_%s' % (collection, column_name)
                #sql = sql_text('INSERT INTO %s (document_id, i, value) VALUES (:document_id, :i, :value)' % table)
                sql = self.metadata.tables[table].insert()
                sql_params = []
                cvalues = [self.python_to_column(field_type[5:], i) for i in v]
                index = 0
                for i in cvalues:
                    sql_params.append({'document_id': document_id, 'i': index, 'value': i})
                    index += 1
                lists.append((sql, sql_params))

        if self.list_tables:
            for sql, sql_params in lists:
                if sql_params:
                    self.session.execute(sql, params=sql_params)

        document_row = self.table_classes[collection](**column_values)
        self.session.add(document_row)

        if self.__caches:
            document_row = FieldRow(self, collection, document_row)
            self.__documents[collection][document_id] = document_row

        if checks:
            self.session.flush()

        self.unsaved_modifications = True

    """ UTILS """

    def start_transaction(self):
        """
        Starts a new transaction
        """

        self.session.begin_nested()

    def save_modifications(self):
        """
        Saves the modifications by committing the session
        """
        self.session.commit()
        self.unsaved_modifications = False

    def unsave_modifications(self):
        """
        Unsaves the modifications by rolling back the session
        """

        self.session.rollback()
        self.unsaved_modifications = False

    def has_unsaved_modifications(self):
        """
        Knowing if the database has pending modifications that are
        unsaved
        :return: True if there are pending modifications to save,
                 False otherwise
        """

        return self.unsaved_modifications

    def __update_table_classes(self):
        """
        Redefines the model after an update of the schema
        """
        self.table_classes = {}
        self.base = automap_base(metadata=self.metadata)
        self.base.prepare(engine=self.__engine)
        for table in self.metadata.tables.keys():
            self.table_classes[table] = getattr(
                self.base.classes, table)

    def filter_query(self, filter, collection, query_type=None):
        """
        Given a filter string, return a query that can be used with
        filter_documents() to select documents.
        :param query_type: type of query to build. Can be 'mixed', 
            'sql', 'python' or 'guess'. If None, self.query_type
            is used.
        """

        if query_type is None:
            query_type = self.query_type
        filter_to_query_class = populse_db.filter._filter_to_query_classes[query_type]
        tree = populse_db.filter.filter_parser().parse(filter)
        query = filter_to_query_class(self, collection).transform(tree)
        return query

    def filter_documents(self, collection, filter_query):
        """
        Iterate over documents selected by filter_query. Each item yield is a
        row of the column table returned by sqlalchemy. filter_query can be
        the result of self.filter_query() or a string containing a filter
        (in this case self.fliter_query() is called to get the actual query).
        """

        if isinstance(filter_query, six.string_types):
            filter_query = self.filter_query(filter_query, collection)
        if filter_query is None:
            select = self.metadata.tables[collection].select()
            python_filter = None
        elif isinstance(filter_query, types.FunctionType):
            select = self.metadata.tables[collection].select()
            python_filter = filter_query
        elif isinstance(filter_query, tuple):
            sql_condition, python_filter = filter_query
            select = select = self.metadata.tables[collection].select(
                sql_condition)
        else:
            select = select = self.metadata.tables[collection].select(
                filter_query)
            python_filter = None
        for row in self.session.execute(select):
            row = FieldRow(self, collection, row)
            if python_filter is None or python_filter(row):
                yield row

    def python_to_column(self, column_type, value):
        """
        Convert a python value into a suitable value to put in a
        database column.
        """
        if isinstance(value, list):
            return self.list_to_column(column_type, value)
        else:
            return value

    def column_to_python(self, column_type, value):
        """
        Convert a value of a database column into the corresponding
        Python value.
        """
        if column_type.startswith('list_'):
            return self.column_to_list(column_type, value)
        else:
            return value

    def list_to_column(self, column_type, value):
        """
        Convert a python list value into a suitable value to put in a
        database column.
        """
        converter = self._list_item_to_string.get(column_type)
        if converter is None:
            list_value = value
        else:
            list_value = [converter(i) for i in value]
        return repr(list_value)

    def column_to_list(self, column_type, value):
        """
        Convert a value of a database column into the corresponding
        Python list value.
        """
        if value is None:
            return None
        list_value = ast.literal_eval(value)
        converter = self._string_to_list_item.get(column_type)
        if converter is None:
            return list_value
        return [converter(i) for i in list_value]

class Undefined:
    pass

class FieldRow:
    '''
    A FieldRow is an object that makes it possible to access to attributes of
    a database row returned by sqlalchemy using the column name. If the
    attribute with the field name is not found, it is hashed and search in the
    actual row. If found, it is stored in the FieldRow instance.
    '''

    def __init__(self, database, collection, row):
        self.database = database
        self.collection = collection
        self.row = row
        primary_key = list(self.database.metadata.tables[collection].primary_key.columns.values())[0].name
        setattr(self, primary_key, getattr(self.row, primary_key))

    def __getattr__(self, name):
        try:
            return getattr(self.row, name)
        except AttributeError as e:
            hashed_name = hashlib.md5(name.encode('utf-8')).hexdigest()
            result = getattr(self.row, hashed_name, Undefined)
            if result is Undefined:
                raise
            result = self.database.column_to_python(
                self.database.get_field(self.collection, name).type, result)
            setattr(self, hashed_name, result)
            return result

    def __getitem__(self, name):
        return getattr(self, name)<|MERGE_RESOLUTION|>--- conflicted
+++ resolved
@@ -707,18 +707,13 @@
         if not self.check_type_value(new_value, field_row.type):
             raise ValueError("The value " + str(new_value) + " is invalid for the type " + field_row.type)
 
-<<<<<<< HEAD
-        new_value = self.python_to_column(field_row.type, new_value)
-
-        if field != collection_row.primary_key:
-            setattr(document_row.row, self.field_name_to_column_name(collection, field), new_value)
-        else:
-            raise ValueError("Impossible to set the primary_key value of a document")
-
-=======
         column_name = self.field_name_to_column_name(collection, field)
         new_column = self.python_to_column(field_row.type, new_value)
-        setattr(document_row.row, column_name, new_column)
+
+        if field != collection_row.primary_key:
+            setattr(document_row.row, column_name, new_column)
+        else:
+            raise ValueError("Impossible to set the primary_key value of a document")
         
         if self.list_tables and isinstance(new_value, list):
             primary_key = self.get_collection(collection).primary_key
@@ -739,7 +734,6 @@
             if sql_params:
                 self.session.execute(sql, params=sql_params)
     
->>>>>>> 6291f062
         if flush:
             self.session.flush()
 
